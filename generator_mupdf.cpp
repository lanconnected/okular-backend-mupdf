--- conflicted
+++ resolved
@@ -124,27 +124,12 @@
     return success;
 }
 
-<<<<<<< HEAD
-bool MuPDFGenerator::doCloseDocument()
-{
-    userMutex()->lock();
-    m_pdfdoc.close();
-    userMutex()->unlock();
-    delete m_docInfo;
-    m_docInfo = 0;
-    delete m_docSyn;
-    m_docSyn = 0;
     if ( synctex_scanner )
     {
         synctex_scanner_free( synctex_scanner );
         synctex_scanner = 0;
     }
     
-    return true;
-}
-
-=======
->>>>>>> f94b3193
 bool MuPDFGenerator::init(QVector<Okular::Page *> &pages, const QString &wkey)
 {
     // if the file didn't open correctly it might be encrypted, so ask for a pass
